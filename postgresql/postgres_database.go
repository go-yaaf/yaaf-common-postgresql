--- conflicted
+++ resolved
@@ -64,7 +64,6 @@
 func NewPostgresDatabase(URI string) (dbs database.IDatabase, err error) {
 	return createPostgresDatabase(URI)
 }
-<<<<<<< HEAD
 
 // NewPostgresDatabaseWithMessageBus factory method for database with injected message bus
 // param: URI - represents the database connection string in the format of: postgresql://user:password@host:port/database_name?application_name
@@ -78,21 +77,6 @@
 	return
 }
 
-=======
-
-// NewPostgresDatabaseWithMessageBus factory method for database with injected message bus
-// param: URI - represents the database connection string in the format of: postgresql://user:password@host:port/database_name?application_name
-// return: IDatabase instance, error
-func NewPostgresDatabaseWithMessageBus(URI string, bus messaging.IMessageBus) (dbs database.IDatabase, err error) {
-	var db *PostgresDatabase
-	if db, err = createPostgresDatabase(URI); err != nil {
-		return
-	}
-	db.bus = bus
-	return
-}
-
->>>>>>> 71e4fc9e
 func createPostgresDatabase(dbUri string) (dbs *PostgresDatabase, err error) {
 	var (
 		connStr  string
@@ -109,33 +93,20 @@
 		return
 	}
 
-<<<<<<< HEAD
-	poolCfg.AfterConnect = func(ctx context.Context, conn *pgx.Conn) error {
-		logger.Debug("new client connection established.")
-=======
 	poolCfg.MaxConns = int32(config.Get().MaxDbConnections())
 
 	poolCfg.AfterConnect = func(ctx context.Context, conn *pgx.Conn) error {
 		logger.Debug("new client db connection established.")
->>>>>>> 71e4fc9e
 		return nil
 	}
 
 	poolCfg.BeforeClose = func(conn *pgx.Conn) {
-<<<<<<< HEAD
-		logger.Debug("new client connection closed.")
-=======
 		logger.Debug("client db connection closed.")
->>>>>>> 71e4fc9e
 	}
 
 	//try to get connection name. If we got one non-empty,
 	//means we are connection via cloud-sql-proxy-connector-go
-<<<<<<< HEAD
-	dbConnName := config.Get().DbConnectionName()
-=======
 	dbConnName := config.Get().RdsInstanceName()
->>>>>>> 71e4fc9e
 
 	if dbConnName != "" {
 		var d *cloudsqlconn.Dialer
